defmodule Goth.Config do
  use GenServer
  alias Goth.Client

  def start_link do
    GenServer.start_link(__MODULE__, :ok, [name: __MODULE__])
  end

  def init(:ok) do
    case Application.get_env(:goth, :json) do
<<<<<<< HEAD
      nil  -> {:ok, Application.get_env(:goth, :config, %{})}
      {:system, var} -> {:ok, Poison.decode!(System.get_env(var)) }
      json -> {:ok, Poison.decode!(json)}
=======
      nil  -> {:ok, Application.get_env(:goth, :config,
                %{"token_source" => :metadata,
                  "project_id" => Client.retrieve_metadata_project()})}
      json -> {:ok, decode_json(json)}
>>>>>>> 6ccab92c
    end
  end

  # Decodes JSON (if configured) and sets oauth token source
  defp decode_json(json) do
    Poison.decode!(json)
    |> Map.put("token_source", :oauth)
  end

  def set(key, value) when is_atom(key), do: key |> to_string |> set(value)
  def set(key, value) do
    GenServer.call(__MODULE__, {:set, key, value})
  end

  def get(key) when is_atom(key), do: key |> to_string |> get
  def get(key) do
    GenServer.call(__MODULE__, {:get, key})
  end

  def handle_call({:set, key, value}, _from, keys) do
    {:reply, :ok, Map.put(keys, key, value)}
  end

  def handle_call({:get, key}, _from, keys) do
    {:reply, Map.fetch(keys, key), keys}
  end
end<|MERGE_RESOLUTION|>--- conflicted
+++ resolved
@@ -8,16 +8,11 @@
 
   def init(:ok) do
     case Application.get_env(:goth, :json) do
-<<<<<<< HEAD
-      nil  -> {:ok, Application.get_env(:goth, :config, %{})}
-      {:system, var} -> {:ok, Poison.decode!(System.get_env(var)) }
-      json -> {:ok, Poison.decode!(json)}
-=======
       nil  -> {:ok, Application.get_env(:goth, :config,
                 %{"token_source" => :metadata,
                   "project_id" => Client.retrieve_metadata_project()})}
+      {:system, var} -> {:ok, decode_json(System.get_env(var)) }
       json -> {:ok, decode_json(json)}
->>>>>>> 6ccab92c
     end
   end
 
